import os
import sys
import numpy as np
from numpy.linalg import inv, norm
from tqdm import tqdm
import copy
import torch
from torch.utils.data import Dataset
import open3d as o3d
from natsort import natsorted 

from utils.config import SHINEConfig
from utils.tools import get_time
from utils.pose import *
from utils.data_sampler import dataSampler
from utils.semantic_kitti_utils import *
from utils.tracker import Tracker
from model.feature_octree import FeatureOctree


class LiDARDataset(Dataset):
    def __init__(self, config: SHINEConfig, octree: FeatureOctree, tracker: Tracker = None) -> None:

        super().__init__()

        self.config = config
        self.dtype = config.dtype
        torch.set_default_dtype(self.dtype)
        self.device = config.device

        self.calib = {}
        if config.calib_path != '':
            self.calib = read_calib_file(config.calib_path)
        else:
            self.calib['Tr'] = np.eye(4)
        if config.pose_path.endswith('txt'):
            self.poses_w = read_poses_file(config.pose_path, self.calib)
        elif config.pose_path.endswith('csv'):
            self.poses_w = csv_odom_to_transforms(config.pose_path)
        else:
            sys.exit(
            "Wrong pose file format. Please use either *.txt (KITTI format) or *.csv (xyz+quat format)"
            )

        # pose in the reference frame (might be the first frame used)
        self.poses_ref = self.poses_w  # initialize size

        # point cloud files
<<<<<<< HEAD
        self.pc_filenames = sorted(os.listdir(config.pc_path))
        self.total_frame_count = len(self.pc_filenames)
=======
        self.pc_filenames = natsorted(os.listdir(config.pc_path)) # sort files as 1, 2,… 9, 10 not 1, 10, 100 with natsort
        self.total_pc_count = len(self.pc_filenames)
>>>>>>> fd5f1594

        # feature octree
        self.octree = octree

        # tracker
        self.tracker = tracker

        self.last_relative_tran = np.eye(4)

        # initialize the data sampler
        self.sampler = dataSampler(config)
        self.ray_sample_count = config.surface_sample_n + config.free_sample_n

        # merged downsampled point cloud
        self.map_down_pc = o3d.geometry.PointCloud()
        # map bounding box in the world coordinate system
        self.map_bbx = o3d.geometry.AxisAlignedBoundingBox()

        # get the pose in the reference frame
<<<<<<< HEAD
        if config.first_frame_ref:
            begin_flag = False
            begin_pose_inv = np.eye(4)
            for frame_id in range(self.total_frame_count):
                if (
                    frame_id < config.begin_frame
                    or frame_id > config.end_frame
                    or frame_id % config.every_frame != 0
                ):
                    continue
                if not begin_flag:  # the first frame used
                    begin_flag = True
                    begin_pose_inv = inv(self.poses_w[frame_id])  # T_rw
                # use the first frame as the reference (identity)
                self.poses_ref[frame_id] = np.matmul(
                    begin_pose_inv, self.poses_w[frame_id]
                )
=======
        self.used_pc_count = 0
        begin_flag = False
        self.begin_pose_inv = np.eye(4)
        for frame_id in range(self.total_pc_count):
            if (
                frame_id < config.begin_frame
                or frame_id > config.end_frame
                or frame_id % config.every_frame != 0
            ):
                continue
            if not begin_flag:  # the first frame used
                begin_flag = True
                if config.first_frame_ref:
                    self.begin_pose_inv = inv(self.poses_w[frame_id])  # T_rw
                else:
                    # just a random number to avoid octree boudnary marching cubes problems on synthetic dataset such as MaiCity(TO FIX)
                    self.begin_pose_inv[2,3] += config.global_shift_default 
            # use the first frame as the reference (identity)
            self.poses_ref[frame_id] = np.matmul(
                self.begin_pose_inv, self.poses_w[frame_id]
            )
            self.used_pc_count += 1
>>>>>>> fd5f1594
        # or we directly use the world frame as reference

        # to cope with the gpu memory issue (use cpu memory for the data pool, a bit slower for moving between cpu and gpu)
        if self.used_pc_count > config.pc_count_gpu_limit and not config.continual_learning_reg:
            self.pool_device = "cpu"
            self.to_cpu = True
            self.sampler.dev = "cpu"
            print("too many scans, use cpu memory")
        else:
            self.pool_device = config.device
            self.to_cpu = False

        # data pool
        self.coord_pool = torch.empty((0, 3), device=self.pool_device, dtype=self.dtype)
        self.sdf_label_pool = torch.empty((0), device=self.pool_device, dtype=self.dtype)
        self.normal_label_pool = torch.empty((0, 3), device=self.pool_device, dtype=self.dtype)
        self.color_label_pool = torch.empty((0, 3), device=self.pool_device, dtype=self.dtype)
        self.sem_label_pool = torch.empty((0), device=self.pool_device, dtype=torch.long)
        self.weight_pool = torch.empty((0), device=self.pool_device, dtype=self.dtype)
        self.sample_depth_pool = torch.empty((0), device=self.pool_device, dtype=self.dtype)
        self.ray_depth_pool = torch.empty((0), device=self.pool_device, dtype=self.dtype)

    def process_frame(self, frame_id, incremental_on = False):

        pc_radius = self.config.pc_radius
        min_z = self.config.min_z
        max_z = self.config.max_z
        normal_radius_m = self.config.normal_radius_m
        normal_max_nn = self.config.normal_max_nn
        rand_down_r = self.config.rand_down_r
        vox_down_m = self.config.vox_down_m
        sor_nn = self.config.sor_nn
        sor_std = self.config.sor_std

        self.cur_pose_ref = self.poses_ref[frame_id]

        # load point cloud (support *pcd, *ply and kitti *bin format)
        frame_filename = os.path.join(self.config.pc_path, self.pc_filenames[frame_id])
        
        if not self.config.semantic_on:
            frame_pc = self.read_point_cloud(frame_filename)
        else:
            label_filename = os.path.join(self.config.label_path, self.pc_filenames[frame_id].replace('bin','label'))
            frame_pc = self.read_semantic_point_label(frame_filename, label_filename)

        # block filter: crop the point clouds into a cube
        bbx_min = np.array([-pc_radius, -pc_radius, min_z])
        bbx_max = np.array([pc_radius, pc_radius, max_z])
        bbx = o3d.geometry.AxisAlignedBoundingBox(bbx_min, bbx_max)
        frame_pc = frame_pc.crop(bbx)

        # surface normal estimation
        if self.config.estimate_normal:
            frame_pc.estimate_normals(
                search_param=o3d.geometry.KDTreeSearchParamHybrid(
                    radius=normal_radius_m, max_nn=normal_max_nn
                )
            )

        # point cloud downsampling
        if self.config.rand_downsample:
            # random downsampling
            frame_pc = frame_pc.random_down_sample(sampling_ratio=rand_down_r)
        else:
            # voxel downsampling
            frame_pc = frame_pc.voxel_down_sample(voxel_size=vox_down_m)

        # apply filter (optional)
        if self.config.filter_noise:
            frame_pc = frame_pc.remove_statistical_outlier(
                sor_nn, sor_std, print_progress=False
            )[0]

        # load the label from the color channel of frame_pc
        if self.config.semantic_on:
            frame_sem_label = np.asarray(frame_pc.colors)[:,0]*255.0 # from [0-1] tp [0-255]
            frame_sem_label = np.round(frame_sem_label, 0) # to integer value
            sem_label_list = list(frame_sem_label)
            frame_sem_rgb = [sem_kitti_color_map[sem_label] for sem_label in sem_label_list]
            frame_sem_rgb = np.asarray(frame_sem_rgb)/255.0
            frame_pc.colors = o3d.utility.Vector3dVector(frame_sem_rgb)

        # tracking here: only for incremental version
        # adjust the pose to minimize the accumulated distance of frame_pc's point cloud in current sdf map
        # just a simple optimization problem
        # turn on tracking by uncommenting here
        # if not self.octree.is_empty() and frame_id > 10:
        #     self.cur_pose_init_guess = self.last_pose_ref
        #     # self.cur_pose_init_guess = self.last_pose_ref @ self.last_relative_tran 
        #     self.cur_pose_ref = self.tracker.tracking(frame_pc, self.cur_pose_init_guess) # refine th initial guess
        #     self.last_relative_tran = self.cur_pose_ref @ inv(self.last_pose_ref)
        # self.last_pose_ref = self.cur_pose_ref
        
        frame_origin = self.cur_pose_ref[:3, 3] * self.config.scale  # translation part
        frame_origin_torch = torch.tensor(frame_origin, dtype=self.dtype, device=self.pool_device)

        # transform to reference frame 
        frame_pc = frame_pc.transform(self.cur_pose_ref)
        # make a backup for merging into the map point cloud
        frame_pc_clone = copy.deepcopy(frame_pc)
        frame_pc_clone = frame_pc_clone.voxel_down_sample(voxel_size=self.config.map_vox_down_m) # for smaller memory cost
        self.map_down_pc += frame_pc_clone
        self.cur_frame_pc = frame_pc_clone

        self.map_bbx = self.map_down_pc.get_axis_aligned_bounding_box()
        # and scale to [-1,1] coordinate system
        frame_pc_s = frame_pc.scale(self.config.scale, center=(0,0,0))

        frame_pc_s_torch = torch.tensor(np.asarray(frame_pc_s.points), dtype=self.dtype, device=self.pool_device)

        frame_normal_torch = None
        if self.config.estimate_normal:
            frame_normal_torch = torch.tensor(np.asarray(frame_pc_s.normals), dtype=self.dtype, device=self.pool_device)

        frame_label_torch = None
        if self.config.semantic_on:
            frame_label_torch = torch.tensor(frame_sem_label, dtype=self.dtype, device=self.pool_device)

        # print("Frame point cloud count:", frame_pc_s_torch.shape[0])

        # sampling the points
        (coord, sdf_label, normal_label, sem_label, weight, sample_depth, ray_depth) = \
            self.sampler.sample(frame_pc_s_torch, frame_origin_torch, \
            frame_normal_torch, frame_label_torch)

        # update feature octree
        if self.config.octree_from_surface_samples:
            # update with the sampled surface points
            self.octree.update(coord[weight > 0, :].to(self.device), incremental_on)
        else:
            # update with the original points
            self.octree.update(frame_pc_s_torch.to(self.device), incremental_on)  

        # get the data pool ready for training
        # ray-wise samples order
        if incremental_on:
            self.coord_pool = coord
            self.sdf_label_pool = sdf_label
            self.normal_label_pool = normal_label
            self.sem_label_pool = sem_label
            # self.color_label_pool = color_label
            self.weight_pool = weight
            self.sample_depth_pool = sample_depth
            self.ray_depth_pool = ray_depth        
        else: # batch processing
            self.coord_pool = torch.cat((self.coord_pool, coord.to(self.pool_device)), 0)            
            self.weight_pool = torch.cat((self.weight_pool, weight.to(self.pool_device)), 0)
            if self.config.ray_loss:
                self.sample_depth_pool = torch.cat((self.sample_depth_pool, sample_depth.to(self.pool_device)), 0)
                self.ray_depth_pool = torch.cat((self.ray_depth_pool, ray_depth.to(self.pool_device)), 0)
            else:
                self.sdf_label_pool = torch.cat((self.sdf_label_pool, sdf_label.to(self.pool_device)), 0)

            if normal_label is not None:
                self.normal_label_pool = torch.cat((self.normal_label_pool, normal_label.to(self.pool_device)), 0)
            else:
                self.normal_label_pool = None
            
            if sem_label is not None:
                self.sem_label_pool = torch.cat((self.sem_label_pool, sem_label.to(self.pool_device)), 0)
            else:
                self.sem_label_pool = None

    def read_point_cloud(self, filename: str):
        # read point cloud from either (*.ply, *.pcd) or (kitti *.bin) format
        if ".bin" in filename:
            points = np.fromfile(filename, dtype=np.float32).reshape((-1, 4))[:, :3]
        elif ".ply" in filename or ".pcd" in filename:
            pc_load = o3d.io.read_point_cloud(filename)
            points = np.asarray(pc_load.points)
        else:
            sys.exit(
                "The format of the imported point cloud is wrong (support only *pcd, *ply and *bin)"
            )
        preprocessed_points = self.preprocess_kitti(
            points, self.config.min_z, self.config.min_range
        )
        pc_out = o3d.geometry.PointCloud()
        pc_out.points = o3d.utility.Vector3dVector(preprocessed_points)
        return pc_out

    def read_semantic_point_label(self, bin_filename: str, label_filename: str):

        # read point cloud (kitti *.bin format)
        if ".bin" in bin_filename:
            points = np.fromfile(bin_filename, dtype=np.float32).reshape((-1, 4))[:, :3]
        else:
            sys.exit(
                "The format of the imported point cloud is wrong (support only *bin)"
            )

        # read point cloud labels (*.label format)
        if ".label" in label_filename:
            labels = np.fromfile(label_filename, dtype=np.uint32).reshape((-1))
        else:
            sys.exit(
                "The format of the imported point labels is wrong (support only *label)"
            )

        points, sem_labels = self.preprocess_sem_kitti(
            points, labels, self.config.min_z, self.config.min_range, filter_moving=self.config.filter_moving_object
        )

        sem_labels = (np.asarray(sem_labels)/255.0).reshape((-1, 1)).repeat(3, axis=1) # label 

        # TODO: better to use o3d.t.geometry.PointCloud(device)
        # a bit too cubersome
        # then you can use sdf_map_pc.point['positions'], sdf_map_pc.point['intensities'], sdf_map_pc.point['labels']
        pc_out = o3d.geometry.PointCloud()
        pc_out.points = o3d.utility.Vector3dVector(points)
        pc_out.colors = o3d.utility.Vector3dVector(sem_labels)

        return pc_out

    def preprocess_kitti(self, points, z_th=-3.0, min_range=2.5):
        # filter the outliers
        z = points[:, 2]
        points = points[z > z_th]
        points = points[np.linalg.norm(points, axis=1) >= min_range]
        return points

    def preprocess_sem_kitti(self, points, labels, min_range=2.75, filter_outlier = True, filter_moving = True):
        # TODO: speed up
        sem_labels = np.array(labels & 0xFFFF)

        range_filtered_idx = np.linalg.norm(points, axis=1) >= min_range
        points = points[range_filtered_idx]
        sem_labels = sem_labels[range_filtered_idx]

        # filter the outliers according to semantic labels
        if filter_moving:
            filtered_idx = sem_labels < 100
            points = points[filtered_idx]
            sem_labels = sem_labels[filtered_idx]

        if filter_outlier:
            filtered_idx = (sem_labels != 1) # not outlier
            points = points[filtered_idx]
            sem_labels = sem_labels[filtered_idx]
        
        sem_labels_main_class = np.array([sem_kitti_learning_map[sem_label] for sem_label in sem_labels]) # get the reduced label [0-20]

        return points, sem_labels_main_class
    
    def write_merged_pc(self, out_path):
        map_down_pc_out = copy.deepcopy(self.map_down_pc)
        map_down_pc_out.transform(inv(self.begin_pose_inv)) # back to world coordinate (if taking the first frame as reference)
        o3d.io.write_point_cloud(out_path, map_down_pc_out) 
        print("save the merged point cloud map to %s\n" % (out_path))    

    def __len__(self) -> int:
        if self.config.ray_loss:
            return self.ray_depth_pool.shape[0]  # ray count
        else:
            return self.sdf_label_pool.shape[0]  # point sample count

    # deprecated
    def __getitem__(self, index: int):
        # use ray sample (each sample containing all the sample points on the ray)
        if self.config.ray_loss:
            sample_index = torch.range(0, self.ray_sample_count - 1, dtype=int)
            sample_index += index * self.ray_sample_count

            coord = self.coord_pool[sample_index, :]
            # sdf_label = self.sdf_label_pool[sample_index]
            # normal_label = self.normal_label_pool[sample_index]
            # sem_label = self.sem_label_pool[sample_index]
            sample_depth = self.sample_depth_pool[sample_index]
            ray_depth = self.ray_depth_pool[index]

            return coord, sample_depth, ray_depth

        else:  # use point sample
            coord = self.coord_pool[index, :]
            sdf_label = self.sdf_label_pool[index]
            # normal_label = self.normal_label_pool[index]
            # sem_label = self.sem_label_pool[index]
            weight = self.weight_pool[index]

            return coord, sdf_label, weight
    
    def get_batch(self):
        # use ray sample (each sample containing all the sample points on the ray)
        if self.config.ray_loss:
            train_ray_count = self.ray_depth_pool.shape[0]
            ray_index = torch.randint(0, train_ray_count, (self.config.bs,), device=self.pool_device)

            ray_index_repeat = (ray_index * self.ray_sample_count).repeat(self.ray_sample_count, 1)
            sample_index = ray_index_repeat + torch.arange(0, self.ray_sample_count,\
                 dtype=int, device=self.device).reshape(-1, 1)
            index = sample_index.transpose(0,1).reshape(-1)

            coord = self.coord_pool[index, :].to(self.device)
            weight = self.weight_pool[index].to(self.device)
            sample_depth = self.sample_depth_pool[index].to(self.device)

            if self.normal_label_pool is not None:
                normal_label = self.normal_label_pool[index, :].to(self.device)
            else: 
                normal_label = None

            if self.sem_label_pool is not None:
                sem_label = self.sem_label_pool[ray_index * self.ray_sample_count].to(self.device) # one semantic label for one ray
            else: 
                sem_label = None

            ray_depth = self.ray_depth_pool[ray_index].to(self.device)

            return coord, sample_depth, ray_depth, normal_label, sem_label, weight
        
        else: # use point sample
            train_sample_count = self.sdf_label_pool.shape[0]
            index = torch.randint(0, train_sample_count, (self.config.bs,), device=self.pool_device)
            coord = self.coord_pool[index, :].to(self.device)
            sdf_label = self.sdf_label_pool[index].to(self.device)
            
            if self.normal_label_pool is not None:
                normal_label = self.normal_label_pool[index, :].to(self.device)
            else: 
                normal_label = None
            
            if self.sem_label_pool is not None:
                sem_label = self.sem_label_pool[index].to(self.device)
            else: 
                sem_label = None

            weight = self.weight_pool[index].to(self.device)

            return coord, sdf_label, normal_label, sem_label, weight
<|MERGE_RESOLUTION|>--- conflicted
+++ resolved
@@ -46,13 +46,8 @@
         self.poses_ref = self.poses_w  # initialize size
 
         # point cloud files
-<<<<<<< HEAD
-        self.pc_filenames = sorted(os.listdir(config.pc_path))
-        self.total_frame_count = len(self.pc_filenames)
-=======
         self.pc_filenames = natsorted(os.listdir(config.pc_path)) # sort files as 1, 2,… 9, 10 not 1, 10, 100 with natsort
         self.total_pc_count = len(self.pc_filenames)
->>>>>>> fd5f1594
 
         # feature octree
         self.octree = octree
@@ -72,25 +67,6 @@
         self.map_bbx = o3d.geometry.AxisAlignedBoundingBox()
 
         # get the pose in the reference frame
-<<<<<<< HEAD
-        if config.first_frame_ref:
-            begin_flag = False
-            begin_pose_inv = np.eye(4)
-            for frame_id in range(self.total_frame_count):
-                if (
-                    frame_id < config.begin_frame
-                    or frame_id > config.end_frame
-                    or frame_id % config.every_frame != 0
-                ):
-                    continue
-                if not begin_flag:  # the first frame used
-                    begin_flag = True
-                    begin_pose_inv = inv(self.poses_w[frame_id])  # T_rw
-                # use the first frame as the reference (identity)
-                self.poses_ref[frame_id] = np.matmul(
-                    begin_pose_inv, self.poses_w[frame_id]
-                )
-=======
         self.used_pc_count = 0
         begin_flag = False
         self.begin_pose_inv = np.eye(4)
@@ -113,7 +89,6 @@
                 self.begin_pose_inv, self.poses_w[frame_id]
             )
             self.used_pc_count += 1
->>>>>>> fd5f1594
         # or we directly use the world frame as reference
 
         # to cope with the gpu memory issue (use cpu memory for the data pool, a bit slower for moving between cpu and gpu)
