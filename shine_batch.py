import sys
import wandb
import numpy as np
from numpy.linalg import inv, norm
from tqdm import tqdm
import wandb
import torch
import torch.nn as nn
import torch.optim as optim


from utils.config import SHINEConfig
from utils.tools import *
from utils.loss import *
from utils.mesher import Mesher
from utils.visualizer import MapVisualizer, random_color_table
from model.feature_octree import FeatureOctree
from model.decoder import Decoder
from dataset.lidar_dataset import LiDARDataset

# 我理解的就是离线重建，因为每一帧点云的pose均已知；
def run_shine_mapping_batch():
    # 这里暂时改成循环，每 100 帧，进行一次 batch recon
    # for ii in range(13):
    #     print("ii = ", ii)
        
    config = SHINEConfig()
    if len(sys.argv) > 1:
        config.load(sys.argv[1])
    else:
        sys.exit(
            "Please provide the path to the config file.\nTry: python shine_batch.py xxx/xxx_config.yaml"
        )
    
    run_path = setup_experiment_and_return_run_path(config)
    dev = config.device

    # initialize the mlp decoder
    geo_mlp = Decoder(config, is_geo_encoder=True)
    sem_mlp = Decoder(config, is_geo_encoder=False)

    # load the decoder model
    if config.load_model:
        loaded_model = torch.load(config.model_path)
        geo_mlp.load_state_dict(loaded_model["geo_decoder"])
        print("Pretrained decoder loaded")
        freeze_model(geo_mlp) # fixed the decoder
        if config.semantic_on:
            sem_mlp.load_state_dict(loaded_model["sem_decoder"])
            freeze_model(sem_mlp) # fixed the decoder
        if 'feature_octree' in loaded_model.keys(): # also load the feature octree  
            octree = loaded_model["feature_octree"]
            octree.print_detail()

    # initialize the feature octree
    octree = FeatureOctree(config)
    # dataset
    dataset = LiDARDataset(config, octree)

    mesher = Mesher(config, octree, geo_mlp, sem_mlp)
    mesher.global_transform = inv(dataset.begin_pose_inv)

    # Visualizer on
    if config.o3d_vis_on:
        vis = MapVisualizer()
    
    # for each frame
    print("Load, preprocess and sample data")
    
    # 重新设置 起始帧和结束帧
    # config.begin_frame = ii*100
    # config.end_frame = config.begin_frame + 100
    # print("start:", config.begin_frame, " end:", config.end_frame)
    
    for frame_id in tqdm(range(dataset.total_frame_count)):
        if (frame_id < config.begin_frame or frame_id > config.end_frame or \
            frame_id % config.every_frame != 0): 
            continue
        
        t0 = get_time()  
        # preprocess, sample data and update the octree
        dataset.process_frame(frame_id)
        t1 = get_time()
        # print("data preprocessing and sampling time (s): %.3f" %(t1 - t0))

    # learnable parameters
    octree_feat = list(octree.parameters())
    geo_mlp_param = list(geo_mlp.parameters())
    sem_mlp_param = list(sem_mlp.parameters())
    # learnable sigma for differentiable rendering
    sigma_size = torch.nn.Parameter(torch.ones(1, device=dev)*1.0) 
    # fixed sigma for sdf prediction supervised with BCE loss
    sigma_sigmoid = config.logistic_gaussian_ratio*config.sigma_sigmoid_m*config.scale
    
    # 保存点云
    save_pc = False
    if save_pc:
        pc_map_path = run_path + '/map/pc_map_down.ply'
        dataset.write_merged_pc(pc_map_path)

    # initialize the optimizer
    opt = setup_optimizer(config, octree_feat, geo_mlp_param, sem_mlp_param, sigma_size)

    octree.print_detail()

    # begin training
    print("Begin mapping")
    cur_base_lr = config.lr
    for iter in tqdm(range(config.iters)): # 默认迭代 20,000 次
        
        T0 = get_time()
        # learning rate decay
        step_lr_decay(opt, cur_base_lr, iter, config.lr_decay_step, config.lr_iters_reduce_ratio)
        
        # load batch data (avoid using dataloader because the data are already in gpu, memory vs speed)
        if config.ray_loss: # loss computed based on each ray   
            coord, sample_depth, ray_depth, normal_label, sem_label, weight = dataset.get_batch()
        else: # loss computed based on each point sample  
            coord, sdf_label, normal_label, sem_label, weight = dataset.get_batch()

        if config.normal_loss_on or config.ekional_loss_on:
            coord.requires_grad_(True)

        T1 = get_time()
        feature = octree.query_feature(coord) # interpolate and concat the hierachical grid features    
        T2 = get_time()
        
        pred = geo_mlp.sdf(feature) # predict the scaled sdf with the feature
        if config.semantic_on:
            sem_pred = sem_mlp.sem_label_prob(feature) # TODO: add semantic rendering for ray loss

        T3 = get_time()
        
        surface_mask = weight > 0
        cur_loss = 0.
        # calculate the loss
        if config.ray_loss: # neural rendering loss       
            pred = torch.sigmoid(pred/sigma_size) 
            pred_ray = pred.reshape(config.bs, -1)
            sample_depth = sample_depth.reshape(config.bs, -1)
            if config.main_loss_type == "dr":
                dr_loss = batch_ray_rendering_loss(sample_depth, pred_ray, ray_depth, neus_on=False)
            elif config.main_loss_type == "dr_neus":
                dr_loss = batch_ray_rendering_loss(sample_depth, pred_ray, ray_depth, neus_on=True)
            cur_loss += dr_loss
        else: # sdf regression loss
            weight = torch.abs(weight) # weight's sign indicate the sample is around the surface or in the free space
            if config.main_loss_type == "sdf_bce": # our proposed method
                sdf_loss = sdf_bce_loss(pred, sdf_label, sigma_sigmoid, weight, config.loss_weight_on, config.loss_reduction) 
            elif config.main_loss_type == "sdf_l1": 
                sdf_loss = sdf_diff_loss(pred, sdf_label, weight, config.scale, l2_loss=False)
            elif config.main_loss_type == "sdf_l2":
                sdf_loss = sdf_diff_loss(pred, sdf_label, weight, config.scale, l2_loss=True)
            cur_loss += sdf_loss
        
        # optional loss (ekional, normal loss)
        if config.normal_loss_on or config.ekional_loss_on:
            g = get_gradient(coord, pred)*sigma_sigmoid
        eikonal_loss = 0.
        if config.ekional_loss_on:
            eikonal_loss = ((g[surface_mask].norm(2, dim=-1) - 1.0) ** 2).mean() # MSE with regards to 1  
            cur_loss += config.weight_e * eikonal_loss
        normal_loss = 0.
        if config.normal_loss_on:
            g_direction = g / g.norm(2, dim=-1)
            normal_diff = g_direction - normal_label
            normal_loss = (normal_diff[surface_mask].abs()).norm(2, dim=1).mean() 
            cur_loss += config.weight_n * normal_loss

        # semantic classification loss
        sem_loss = 0.
        if config.semantic_on:
            loss_nll = nn.NLLLoss(reduction='mean')
            sem_loss = loss_nll(sem_pred[::config.sem_label_decimation,:], sem_label[::config.sem_label_decimation])
            cur_loss += config.weight_s * sem_loss

        T4 = get_time()

        opt.zero_grad(set_to_none=True)
        cur_loss.backward()
        opt.step()

        T5 = get_time()

        # log to wandb
        if config.wandb_vis_on:
            if config.ray_loss:
                wandb_log_content = {'iter': iter, 'loss/total_loss': cur_loss, 'loss/render_loss': dr_loss, 'loss/eikonal_loss': eikonal_loss, 'loss/normal_loss': normal_loss, 'para/sigma': sigma_size} 
            else:
                wandb_log_content = {'iter': iter, 'loss/total_loss': cur_loss, 'loss/sdf_loss': sdf_loss, 'loss/eikonal_loss': eikonal_loss, 'loss/normal_loss': normal_loss, 'loss/sem_loss': sem_loss} 
            wandb_log_content['timing(s)/load'] = T1 - T0
            wandb_log_content['timing(s)/get_indices'] = T2 - T1
            wandb_log_content['timing(s)/inference'] = T3 - T2
            wandb_log_content['timing(s)/cal_loss'] = T4 - T3
            wandb_log_content['timing(s)/back_prop'] = T5 - T4
            wandb_log_content['timing(s)/total'] = T5 - T0
            wandb.log(wandb_log_content)

        # save checkpoint model
<<<<<<< HEAD
        save_checkpoint_flag = False
        if save_checkpoint_flag:
            if (((iter+1) % config.save_freq_iters) == 0 and iter > 0):
                checkpoint_name = 'model/model_iter_' + str(iter+1)
                save_checkpoint(octree, mlp_geo, mlp_sem, opt, run_path, checkpoint_name, iter)
                save_geo_decoder(mlp_geo, run_path, checkpoint_name) # geo_decoder only
                if config.semantic_on:
                    save_sem_decoder(mlp_sem, run_path, checkpoint_name)
=======
        if (((iter+1) % config.save_freq_iters) == 0 and iter > 0):
            checkpoint_name = 'model/model_iter_' + str(iter+1)
            # octree.clear_temp()
            save_checkpoint(octree, geo_mlp, sem_mlp, opt, run_path, checkpoint_name, iter)
            save_decoder(geo_mlp, sem_mlp, run_path, checkpoint_name) # save both the gro and sem decoders
>>>>>>> fd5f1594

        # reconstruction by marching cubes
        if (((iter+1) % config.vis_freq_iters) == 0 and iter > 0): 
            print("Begin mesh reconstruction from the implicit map")               
            mesh_path = run_path + '/mesh/mesh_iter_' + str(iter+1) + ".ply"
            map_path = run_path + '/map/sdf_map_iter_' + str(iter+1) + ".ply"
<<<<<<< HEAD
            mesher.recon_bbx_mesh(dataset.map_bbx, config.mc_res_m, mesh_path, map_path, config.semantic_on)
            
    # break
=======
            if config.mc_with_octree: # default
                cur_mesh = mesher.recon_octree_mesh(config.mc_query_level, config.mc_res_m, mesh_path, map_path, config.save_map, config.semantic_on)
            else:
                cur_mesh = mesher.recon_bbx_mesh(dataset.map_bbx, config.mc_res_m, mesh_path, map_path, config.save_map, config.semantic_on)
            
            if config.o3d_vis_on:
                cur_mesh.transform(dataset.begin_pose_inv)
                vis.update_mesh(cur_mesh)

    if config.o3d_vis_on:
        vis.stop()
>>>>>>> fd5f1594

if __name__ == "__main__":
    run_shine_mapping_batch()<|MERGE_RESOLUTION|>--- conflicted
+++ resolved
@@ -197,33 +197,17 @@
             wandb.log(wandb_log_content)
 
         # save checkpoint model
-<<<<<<< HEAD
-        save_checkpoint_flag = False
-        if save_checkpoint_flag:
-            if (((iter+1) % config.save_freq_iters) == 0 and iter > 0):
-                checkpoint_name = 'model/model_iter_' + str(iter+1)
-                save_checkpoint(octree, mlp_geo, mlp_sem, opt, run_path, checkpoint_name, iter)
-                save_geo_decoder(mlp_geo, run_path, checkpoint_name) # geo_decoder only
-                if config.semantic_on:
-                    save_sem_decoder(mlp_sem, run_path, checkpoint_name)
-=======
         if (((iter+1) % config.save_freq_iters) == 0 and iter > 0):
             checkpoint_name = 'model/model_iter_' + str(iter+1)
             # octree.clear_temp()
             save_checkpoint(octree, geo_mlp, sem_mlp, opt, run_path, checkpoint_name, iter)
             save_decoder(geo_mlp, sem_mlp, run_path, checkpoint_name) # save both the gro and sem decoders
->>>>>>> fd5f1594
 
         # reconstruction by marching cubes
         if (((iter+1) % config.vis_freq_iters) == 0 and iter > 0): 
             print("Begin mesh reconstruction from the implicit map")               
             mesh_path = run_path + '/mesh/mesh_iter_' + str(iter+1) + ".ply"
             map_path = run_path + '/map/sdf_map_iter_' + str(iter+1) + ".ply"
-<<<<<<< HEAD
-            mesher.recon_bbx_mesh(dataset.map_bbx, config.mc_res_m, mesh_path, map_path, config.semantic_on)
-            
-    # break
-=======
             if config.mc_with_octree: # default
                 cur_mesh = mesher.recon_octree_mesh(config.mc_query_level, config.mc_res_m, mesh_path, map_path, config.save_map, config.semantic_on)
             else:
@@ -235,7 +219,6 @@
 
     if config.o3d_vis_on:
         vis.stop()
->>>>>>> fd5f1594
 
 if __name__ == "__main__":
     run_shine_mapping_batch()