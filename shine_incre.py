import sys
import wandb
import numpy as np
from numpy.linalg import inv, norm
from tqdm import tqdm
import open3d as o3d
import wandb
import torch
import torch.nn as nn
import torch.optim as optim

from utils.config import SHINEConfig
from utils.tools import *
from utils.loss import *
from utils.incre_learning import cal_feature_importance
from utils.mesher import Mesher
from utils.visualizer import MapVisualizer, random_color_table
from model.feature_octree import FeatureOctree
from model.decoder import Decoder
from dataset.lidar_dataset import LiDARDataset

def run_shine_mapping_incremental():

    config = SHINEConfig()
    if len(sys.argv) > 1:
        config.load(sys.argv[1])
    else:
        sys.exit(
            "Please provide the path to the config file.\nTry: python shine_incre.py xxx/xxx_config.yaml"
        )

    run_path = setup_experiment_and_return_run_path(config)
    dev = config.device

    # initialize the feature octree
    octree = FeatureOctree(config)
    # initialize the mlp decoder
    geo_mlp = Decoder(config, is_geo_encoder=True)
    sem_mlp = Decoder(config, is_geo_encoder=False)

    # Load the decoder model
    if config.load_model:
        loaded_model = torch.load(config.model_path)
        geo_mlp.load_state_dict(loaded_model["geo_decoder"])
        print("Pretrained decoder loaded")
        freeze_model(geo_mlp) # fixed the decoder
        if config.semantic_on:
            sem_mlp.load_state_dict(loaded_model["sem_decoder"])
            freeze_model(sem_mlp) # fixed the decoder
        if 'feature_octree' in loaded_model.keys(): # also load the feature octree  
            octree = loaded_model["feature_octree"]
            octree.print_detail()

    # dataset
    dataset = LiDARDataset(config, octree)

    # mesh reconstructor
    mesher = Mesher(config, octree, geo_mlp, sem_mlp)
    mesher.global_transform = inv(dataset.begin_pose_inv)

    # Non-blocking visualizer
<<<<<<< HEAD
    # vis = MapVisualizer()
=======
    if config.o3d_vis_on:
        vis = MapVisualizer()
>>>>>>> fd5f1594

    # learnable parameters
    geo_mlp_param = list(geo_mlp.parameters())
    # learnable sigma for differentiable rendering
    sigma_size = torch.nn.Parameter(torch.ones(1, device=dev)*1.0) 
    # fixed sigma for sdf prediction supervised with BCE loss
    sigma_sigmoid = config.logistic_gaussian_ratio*config.sigma_sigmoid_m*config.scale

    processed_frame = 0
    total_iter = 0
    if config.continual_learning_reg:
        config.loss_reduction = "sum" # other-wise "mean"

    # for each frame
    for frame_id in tqdm(range(dataset.total_frame_count)):
        if (frame_id < config.begin_frame or frame_id > config.end_frame or \
            frame_id % config.every_frame != 0): 
            continue
        
        vis_mesh = False 

        if processed_frame == config.freeze_after_frame: # freeze the decoder after certain frame
            print("Freeze the decoder")
            freeze_model(geo_mlp) # fixed the decoder

        T0 = get_time()
        # preprocess, sample data and update the octree
        # if continual_learning_reg is on, we only keep the current frame's sample in the data pool,
        # otherwise we accumulate the data pool with the current frame's sample
        dataset.process_frame(frame_id, incremental_on=config.continual_learning_reg)
        
        octree_feat = list(octree.parameters())
        opt = setup_optimizer(config, octree_feat, geo_mlp_param, None, sigma_size)
        octree.print_detail()

        T1 = get_time()

        for _ in tqdm(range(config.iters)): # 增量式重建迭代次数默认为 50 次
            # load batch data (avoid using dataloader because the data are already in gpu, memory vs speed)
            coord, sdf_label, _, _, weight = dataset.get_batch() # do not use the ray loss，这里是为什么呢？为什么不能用 ray loss 呢？
            
<<<<<<< HEAD
            octree.get_indices(coord)
            
            if config.ekional_loss_on: # 这个为什么默认 关掉了呢？
                coord.requires_grad_()
            
=======
            if config.normal_loss_on or config.ekional_loss_on:
                coord.requires_grad_(True)

>>>>>>> fd5f1594
            # interpolate and concat the hierachical grid features
            feature = octree.query_feature(coord)
            
            # predict the scaled sdf with the feature
            sdf_pred = geo_mlp.sdf(feature)
            if config.semantic_on:
                sem_pred = sem_mlp.sem_label_prob(feature)

            # calculate the loss
            surface_mask = weight > 0
            cur_loss = 0.
            weight = torch.abs(weight) # weight's sign indicate the sample is around the surface or in the free space
            sdf_loss = sdf_bce_loss(sdf_pred, sdf_label, sigma_sigmoid, weight, config.loss_weight_on, config.loss_reduction) 
            cur_loss += sdf_loss

            # incremental learning regularization loss 
            reg_loss = 0.
            if config.continual_learning_reg: # 按照论文里面的描述，这里应该是开启的
                reg_loss = octree.cal_regularization()
                cur_loss += config.lambda_forget * reg_loss

            # optional ekional loss
            eikonal_loss = 0.
<<<<<<< HEAD
            if config.ekional_loss_on:  # 按照论文里面的描述，这里应该是开启的，实际上并没有开启，这是为什么呢？
                surface_mask = weight > 0
                g = gradient(coord, sdf_pred)*sigma_sigmoid
=======
            if config.ekional_loss_on:
                g = get_gradient(coord, sdf_pred)*sigma_sigmoid
>>>>>>> fd5f1594
                eikonal_loss = ((g[surface_mask].norm(2, dim=-1) - 1.0) ** 2).mean() # MSE with regards to 1  
                cur_loss += config.weight_e * eikonal_loss
            
            # semantic classification loss
            sem_loss = 0.
            if config.semantic_on:
                loss_nll = nn.NLLLoss(reduction='mean')
                sem_loss = loss_nll(sem_pred[::config.sem_label_decimation,:], sem_label[::config.sem_label_decimation])
                cur_loss += config.weight_s * sem_loss

            opt.zero_grad(set_to_none=True)
            cur_loss.backward() # this is the slowest part (about 10x the forward time) 这里作者说了下，反向传播的时间消耗是前向传播的10倍
            opt.step()

<<<<<<< HEAD
            octree.set_zero() # set the trashbin feature vector back to 0 after the feature update. 我挺好奇这个 trashbin feature vector 是什么东西？垃圾箱？
=======
>>>>>>> fd5f1594
            total_iter += 1

            if config.wandb_vis_on: # 这个是 weigth and bias 小工具，我们可以暂时不用
                wandb_log_content = {'iter': total_iter, 'loss/total_loss': cur_loss, 'loss/sdf_loss': sdf_loss, \
                    'loss/reg':reg_loss, 'loss/eikonal_loss': eikonal_loss, 'loss/sem_loss': sem_loss} 
                wandb.log(wandb_log_content)
        
        # calculate the importance of each octree feature
        if config.continual_learning_reg: # 按照论文里面的描述，这里应该是开启的
            opt.zero_grad(set_to_none=True)
            cal_feature_importance(dataset, octree, geo_mlp, sigma_sigmoid, config.bs, \
                config.cal_importance_weight_down_rate, config.loss_reduction)


        T2 = get_time()
        
        # reconstruction by marching cubes. 我觉得他每次都调用 marching cube，感觉好浪费时间
        if processed_frame == 0 or (processed_frame+1) % config.mesh_freq_frame == 0: # 按照作者默认的参数，他每 5 帧重建一次
            # vis_mesh = True 
            # print("Begin reconstruction from implicit mapn")               
            mesh_path = run_path + '/mesh/mesh_frame_' + str(frame_id+1) + ".ply"
            map_path = run_path + '/map/sdf_map_frame_' + str(frame_id+1) + ".ply"
            if config.mc_with_octree: # default
                cur_mesh = mesher.recon_octree_mesh(config.mc_query_level, config.mc_res_m, mesh_path, map_path, config.save_map, config.semantic_on)
            else:
                cur_mesh = mesher.recon_bbx_mesh(dataset.map_bbx, config.mc_res_m, mesh_path, map_path, config.save_map, config.semantic_on)

        T3 = get_time()

<<<<<<< HEAD
        if vis_mesh: 
            cur_mesh = o3d.io.read_triangle_mesh(mesh_path)
            cur_mesh.compute_vertex_normals()
            # vis.update(dataset.cur_frame_pc, dataset.cur_pose_ref, cur_mesh)
        else: # only show frame and current point cloud
            print("we do not display the mesh in the test")
            # vis.update(dataset.cur_frame_pc, dataset.cur_pose_ref)
=======
        if config.o3d_vis_on:
            if vis_mesh: 
                cur_mesh.transform(dataset.begin_pose_inv) # back to the globally shifted frame for vis
                vis.update(dataset.cur_frame_pc, dataset.cur_pose_ref, cur_mesh)
            else: # only show frame and current point cloud
                vis.update(dataset.cur_frame_pc, dataset.cur_pose_ref)

            # visualize the octree (it is a bit slow and memory intensive for the visualization)
            # if vis_mesh: 
            #     cur_mesh.transform(dataset.begin_pose_inv)
            #     vis_list = [] # create a list of bbx for the octree nodes
            #     for l in range(config.tree_level_feat):
            #         nodes_coord = octree.get_octree_nodes(config.tree_level_world-l)/config.scale
            #         box_size = np.ones(3) * config.leaf_vox_size * (2**l)
            #         for node_coord in nodes_coord:
            #             node_box = o3d.geometry.AxisAlignedBoundingBox(node_coord-0.5*box_size, node_coord+0.5*box_size)
            #             node_box.color = random_color_table[l]
            #             vis_list.append(node_box)
            #     vis_list.append(cur_mesh)
            #     o3d.visualization.draw_geometries(vis_list)
>>>>>>> fd5f1594

        if config.wandb_vis_on: # 这个是 weigth and bias 小工具，我们可以暂时不用，而且默认是 False
            wandb_log_content = {'frame': processed_frame, 'timing(s)/preprocess': T1-T0, 'timing(s)/mapping': T2-T1, 'timing(s)/reconstruct': T3-T2} 
            wandb.log(wandb_log_content)

        processed_frame += 1
    
    if config.o3d_vis_on:
        vis.stop()

if __name__ == "__main__":
    run_shine_mapping_incremental()<|MERGE_RESOLUTION|>--- conflicted
+++ resolved
@@ -59,12 +59,8 @@
     mesher.global_transform = inv(dataset.begin_pose_inv)
 
     # Non-blocking visualizer
-<<<<<<< HEAD
-    # vis = MapVisualizer()
-=======
     if config.o3d_vis_on:
         vis = MapVisualizer()
->>>>>>> fd5f1594
 
     # learnable parameters
     geo_mlp_param = list(geo_mlp.parameters())
@@ -106,17 +102,9 @@
             # load batch data (avoid using dataloader because the data are already in gpu, memory vs speed)
             coord, sdf_label, _, _, weight = dataset.get_batch() # do not use the ray loss，这里是为什么呢？为什么不能用 ray loss 呢？
             
-<<<<<<< HEAD
-            octree.get_indices(coord)
-            
-            if config.ekional_loss_on: # 这个为什么默认 关掉了呢？
-                coord.requires_grad_()
-            
-=======
             if config.normal_loss_on or config.ekional_loss_on:
                 coord.requires_grad_(True)
 
->>>>>>> fd5f1594
             # interpolate and concat the hierachical grid features
             feature = octree.query_feature(coord)
             
@@ -140,14 +128,8 @@
 
             # optional ekional loss
             eikonal_loss = 0.
-<<<<<<< HEAD
-            if config.ekional_loss_on:  # 按照论文里面的描述，这里应该是开启的，实际上并没有开启，这是为什么呢？
-                surface_mask = weight > 0
-                g = gradient(coord, sdf_pred)*sigma_sigmoid
-=======
             if config.ekional_loss_on:
                 g = get_gradient(coord, sdf_pred)*sigma_sigmoid
->>>>>>> fd5f1594
                 eikonal_loss = ((g[surface_mask].norm(2, dim=-1) - 1.0) ** 2).mean() # MSE with regards to 1  
                 cur_loss += config.weight_e * eikonal_loss
             
@@ -162,10 +144,6 @@
             cur_loss.backward() # this is the slowest part (about 10x the forward time) 这里作者说了下，反向传播的时间消耗是前向传播的10倍
             opt.step()
 
-<<<<<<< HEAD
-            octree.set_zero() # set the trashbin feature vector back to 0 after the feature update. 我挺好奇这个 trashbin feature vector 是什么东西？垃圾箱？
-=======
->>>>>>> fd5f1594
             total_iter += 1
 
             if config.wandb_vis_on: # 这个是 weigth and bias 小工具，我们可以暂时不用
@@ -195,15 +173,6 @@
 
         T3 = get_time()
 
-<<<<<<< HEAD
-        if vis_mesh: 
-            cur_mesh = o3d.io.read_triangle_mesh(mesh_path)
-            cur_mesh.compute_vertex_normals()
-            # vis.update(dataset.cur_frame_pc, dataset.cur_pose_ref, cur_mesh)
-        else: # only show frame and current point cloud
-            print("we do not display the mesh in the test")
-            # vis.update(dataset.cur_frame_pc, dataset.cur_pose_ref)
-=======
         if config.o3d_vis_on:
             if vis_mesh: 
                 cur_mesh.transform(dataset.begin_pose_inv) # back to the globally shifted frame for vis
@@ -224,7 +193,6 @@
             #             vis_list.append(node_box)
             #     vis_list.append(cur_mesh)
             #     o3d.visualization.draw_geometries(vis_list)
->>>>>>> fd5f1594
 
         if config.wandb_vis_on: # 这个是 weigth and bias 小工具，我们可以暂时不用，而且默认是 False
             wandb_log_content = {'frame': processed_frame, 'timing(s)/preprocess': T1-T0, 'timing(s)/mapping': T2-T1, 'timing(s)/reconstruct': T3-T2} 
