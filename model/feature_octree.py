--- conflicted
+++ resolved
@@ -26,20 +26,12 @@
         # [0 1 2 3 ... max_level-1 max_level], 0 level is the root, which have 8 corners.
         self.max_level = config.tree_level_world # 作者默认是 12 级
         # the number of levels with feature (begin from bottom)
-<<<<<<< HEAD
-        self.leaf_vox_size = config.leaf_vox_size # 作者默认是 0.2m
-        self.featured_level_num = config.tree_level_feat # 作者默认是 3
-        self.feature_dim = config.feature_dim # 8
-        self.feature_std = config.feature_std # 这里作者好像默认写死为 0.05 了
-        self.polynomial_interpolation = config.poly_int_on # True
-=======
         self.leaf_vox_size = config.leaf_vox_size 
         self.featured_level_num = config.tree_level_feat 
         self.free_level_num = self.max_level - self.featured_level_num + 1
         self.feature_dim = config.feature_dim
         self.feature_std = config.feature_std
         self.polynomial_interpolation = config.poly_int_on
->>>>>>> fd5f1594
         self.device = config.device
 
         # Initialize the look up tables 
